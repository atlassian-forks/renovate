import is from '@sindresorhus/is';
import { DateTime } from 'luxon';
import { RenovateConfig } from '../../config';
import { getAdminConfig } from '../../config/admin';
import {
  CONFIG_VALIDATION,
  MANAGER_LOCKFILE_ERROR,
  PLATFORM_AUTHENTICATION_ERROR,
  PLATFORM_BAD_CREDENTIALS,
  PLATFORM_INTEGRATION_UNAUTHORIZED,
  PLATFORM_RATE_LIMIT_EXCEEDED,
  REPOSITORY_CHANGED,
  SYSTEM_INSUFFICIENT_DISK_SPACE,
  TEMPORARY_ERROR,
  WORKER_FILE_UPDATE_FAILED,
} from '../../constants/error-messages';
import { logger, removeMeta } from '../../logger';
import { getAdditionalFiles } from '../../manager/npm/post-update';
import { Pr, platform } from '../../platform';
import { BranchStatus, PrState } from '../../types';
import { ExternalHostError } from '../../types/errors/external-host-error';
import { emojify } from '../../util/emoji';
import {
  checkoutBranch,
  deleteBranch,
  getBranchCommit,
  branchExists as gitBranchExists,
  isBranchModified,
} from '../../util/git';
<<<<<<< HEAD
=======
import { regEx } from '../../util/regex';
import { sanitize } from '../../util/sanitize';
import * as template from '../../util/template';
>>>>>>> e7f90d50
import { Limit, isLimitReached } from '../global/limits';
import { checkAutoMerge, ensurePr, getPlatformPrOptions } from '../pr';
import { BranchConfig, PrResult, ProcessBranchResult } from '../types';
import { tryBranchAutomerge } from './automerge';
import { prAlreadyExisted } from './check-existing';
import { commitFilesToBranch } from './commit';
import { getUpdatedPackageFiles } from './get-updated';
import postUpgradeCommandExecutor from './post-upgrade-command-executer';
import { shouldReuseExistingBranch } from './reuse';
import { isScheduledNow } from './schedule';
import { setStability } from './status-checks';

function rebaseCheck(config: RenovateConfig, branchPr: Pr): boolean {
  const titleRebase = branchPr.title?.startsWith('rebase!');
  const labelRebase = branchPr.labels?.includes(config.rebaseLabel);
  const prRebaseChecked = branchPr.body?.includes(
    `- [x] <!-- rebase-check -->`
  );

  return titleRebase || labelRebase || prRebaseChecked;
}

const rebasingRegex = /\*\*Rebasing\*\*: .*/;

async function deleteBranchSilently(branchName: string): Promise<void> {
  try {
    await deleteBranch(branchName);
  } catch (err) /* istanbul ignore next */ {
    logger.debug({ branchName, err }, 'Branch auto-remove failed');
  }
}

export async function processBranch(
  branchConfig: BranchConfig
): Promise<ProcessBranchResult> {
  let config: BranchConfig = { ...branchConfig };
  const dependencies = config.upgrades
    .map((upgrade) => upgrade.depName)
    .filter((v) => v) // remove nulls (happens for lock file maintenance)
    .filter((value, i, list) => list.indexOf(value) === i); // remove duplicates
  logger.debug(
    { dependencies },
    `processBranch with ${branchConfig.upgrades.length} upgrades`
  );
  logger.trace({ config }, 'branch config');
  await checkoutBranch(config.baseBranch);
  const branchExists = gitBranchExists(config.branchName);
  const branchPr = await platform.getBranchPr(config.branchName);
  logger.debug(`branchExists=${branchExists}`);
  const dependencyDashboardCheck = (config.dependencyDashboardChecks || {})[
    config.branchName
  ];
  // istanbul ignore if
  if (dependencyDashboardCheck) {
    logger.debug(
      'Branch has been checked in Dependency Dashboard: ' +
        dependencyDashboardCheck
    );
  }
  if (branchPr) {
    config.rebaseRequested = rebaseCheck(config, branchPr);
    logger.debug(`Branch pr rebase requested: ${config.rebaseRequested}`);
  }
  const artifactErrorTopic = emojify(':warning: Artifact update problem');
  const ignoreTopic = `Renovate Ignore Notification`;
  try {
    logger.debug(`Branch has ${dependencies.length} upgrade(s)`);

    // Check if branch already existed
    const existingPr = branchPr ? undefined : await prAlreadyExisted(config);
    if (existingPr && !dependencyDashboardCheck) {
      logger.debug(
        { prTitle: config.prTitle },
        'Closed PR already exists. Skipping branch.'
      );
      if (existingPr.state === PrState.Closed) {
        let content;
        if (config.updateType === 'major') {
          content = `As this PR has been closed unmerged, Renovate will ignore this upgrade and you will not receive PRs for *any* future ${config.newMajor}.x releases. However, if you upgrade to ${config.newMajor}.x manually then Renovate will then reenable updates for minor and patch updates automatically.`;
        } else if (config.updateType === 'digest') {
          content = `As this PR has been closed unmerged, Renovate will ignore this upgrade updateType and you will not receive PRs for *any* future ${config.depName}:${config.currentValue} digest updates. Digest updates will resume if you update the specified tag at any time.`;
        } else {
          content = `As this PR has been closed unmerged, Renovate will now ignore this update (${config.newValue}). You will still receive a PR once a newer version is released, so if you wish to permanently ignore this dependency, please add it to the \`ignoreDeps\` array of your renovate config.`;
        }
        content +=
          '\n\nIf this PR was closed by mistake or you changed your mind, you can simply rename this PR and you will soon get a fresh replacement PR opened.';
        if (!config.suppressNotifications.includes('prIgnoreNotification')) {
          if (getAdminConfig().dryRun) {
            logger.info(
              `DRY-RUN: Would ensure closed PR comment in PR #${existingPr.number}`
            );
          } else {
            await platform.ensureComment({
              number: existingPr.number,
              topic: ignoreTopic,
              content,
            });
          }
        }
        if (branchExists) {
          if (getAdminConfig().dryRun) {
            logger.info('DRY-RUN: Would delete branch ' + config.branchName);
          } else {
            await deleteBranch(config.branchName);
          }
        }
      } else if (existingPr.state === PrState.Merged) {
        logger.debug(
          { pr: existingPr.number },
          'Merged PR is blocking this branch'
        );
      }
      return ProcessBranchResult.AlreadyExisted;
    }
    // istanbul ignore if
    if (!branchExists && config.dependencyDashboardApproval) {
      if (dependencyDashboardCheck) {
        logger.debug(`Branch ${config.branchName} is approved for creation`);
      } else {
        logger.debug(`Branch ${config.branchName} needs approval`);
        return ProcessBranchResult.NeedsApproval;
      }
    }
    if (
      !branchExists &&
      isLimitReached(Limit.Branches) &&
      !dependencyDashboardCheck &&
      !config.isVulnerabilityAlert
    ) {
      logger.debug('Reached branch limit - skipping branch creation');
      return ProcessBranchResult.BranchLimitReached;
    }
    if (
      isLimitReached(Limit.Commits) &&
      !dependencyDashboardCheck &&
      !config.isVulnerabilityAlert
    ) {
      logger.debug('Reached commits limit - skipping branch');
      return ProcessBranchResult.CommitLimitReached;
    }
    if (branchExists) {
      logger.debug('Checking if PR has been edited');
      const branchIsModified = await isBranchModified(config.branchName);
      if (branchPr) {
        logger.debug('Found existing branch PR');
        if (branchPr.state !== PrState.Open) {
          logger.debug(
            'PR has been closed or merged since this run started - aborting'
          );
          throw new Error(REPOSITORY_CHANGED);
        }
        if (
          branchIsModified ||
          (branchPr.targetBranch &&
            branchPr.targetBranch !== branchConfig.baseBranch)
        ) {
          logger.debug({ prNo: branchPr.number }, 'PR has been edited');
          if (dependencyDashboardCheck || config.rebaseRequested) {
            logger.debug('Manual rebase has been requested for PR');
          } else {
            const newBody = branchPr.body?.replace(
              rebasingRegex,
              '**Rebasing**: Renovate will not automatically rebase this PR, because other commits have been found.'
            );
            if (newBody !== branchPr.body) {
              logger.debug(
                'Updating existing PR to indicate that rebasing is not possible'
              );
              await platform.updatePr({
                number: branchPr.number,
                prTitle: branchPr.title,
                prBody: newBody,
                platformOptions: getPlatformPrOptions(config),
              });
            }
            return ProcessBranchResult.PrEdited;
          }
        }
      } else if (branchIsModified) {
        const oldPr = await platform.findPr({
          branchName: config.branchName,
          state: PrState.NotOpen,
        });
        if (!oldPr) {
          logger.debug('Branch has been edited but found no PR - skipping');
          return ProcessBranchResult.PrEdited;
        }
        const branchSha = getBranchCommit(config.branchName);
        const oldPrSha = oldPr?.sha;
        if (!oldPrSha || oldPrSha === branchSha) {
          logger.debug(
            { oldPrNumber: oldPr.number, oldPrSha, branchSha },
            'Found old PR matching this branch - will override it'
          );
        } else {
          logger.debug(
            { oldPrNumber: oldPr.number, oldPrSha, branchSha },
            'Found old PR but the SHA is different'
          );
          return ProcessBranchResult.PrEdited;
        }
      }
    }

    // Check schedule
    config.isScheduledNow = isScheduledNow(config);
    if (!config.isScheduledNow && !dependencyDashboardCheck) {
      if (!branchExists) {
        logger.debug('Skipping branch creation as not within schedule');
        return ProcessBranchResult.NotScheduled;
      }
      if (config.updateNotScheduled === false && !config.rebaseRequested) {
        logger.debug('Skipping branch update as not within schedule');
        return ProcessBranchResult.NotScheduled;
      }
      // istanbul ignore if
      if (!branchPr) {
        logger.debug('Skipping PR creation out of schedule');
        return ProcessBranchResult.NotScheduled;
      }
      logger.debug(
        'Branch + PR exists but is not scheduled -- will update if necessary'
      );
    }

    if (
      config.upgrades.some(
        (upgrade) => upgrade.stabilityDays && upgrade.releaseTimestamp
      )
    ) {
      // Only set a stability status check if one or more of the updates contain
      // both a stabilityDays setting and a releaseTimestamp
      config.stabilityStatus = BranchStatus.green;
      // Default to 'success' but set 'pending' if any update is pending
      const oneDay = 24 * 60 * 60 * 1000;
      for (const upgrade of config.upgrades) {
        if (upgrade.stabilityDays && upgrade.releaseTimestamp) {
          const daysElapsed = Math.floor(
            (new Date().getTime() -
              new Date(upgrade.releaseTimestamp).getTime()) /
              oneDay
          );
          if (
            !dependencyDashboardCheck &&
            daysElapsed < upgrade.stabilityDays
          ) {
            logger.debug(
              {
                depName: upgrade.depName,
                daysElapsed,
                stabilityDays: upgrade.stabilityDays,
              },
              'Update has not passed stability days'
            );
            config.stabilityStatus = BranchStatus.yellow;
          }
        }
      }
      // Don't create a branch if we know it will be status ProcessBranchResult.Pending
      if (
        !dependencyDashboardCheck &&
        !branchExists &&
        config.stabilityStatus === BranchStatus.yellow &&
        ['not-pending', 'status-success'].includes(config.prCreation)
      ) {
        logger.debug('Skipping branch creation due to stability days not met');
        return ProcessBranchResult.Pending;
      }
    }

    // istanbul ignore if
    if (
      dependencyDashboardCheck === 'rebase' ||
      config.dependencyDashboardRebaseAllOpen
    ) {
      logger.debug('Manual rebase requested via Dependency Dashboard');
      config.reuseExistingBranch = false;
    } else {
      config = { ...config, ...(await shouldReuseExistingBranch(config)) };
    }
    logger.debug(`Using reuseExistingBranch: ${config.reuseExistingBranch}`);
    const res = await getUpdatedPackageFiles(config);
    // istanbul ignore if
    if (res.artifactErrors && config.artifactErrors) {
      res.artifactErrors = config.artifactErrors.concat(res.artifactErrors);
    }
    config = { ...config, ...res };
    if (config.updatedPackageFiles?.length) {
      logger.debug(
        `Updated ${config.updatedPackageFiles.length} package files`
      );
    } else {
      logger.debug('No package files need updating');
    }
    const additionalFiles = await getAdditionalFiles(
      config,
      branchConfig.packageFiles
    );
    config.artifactErrors = (config.artifactErrors || []).concat(
      additionalFiles.artifactErrors
    );
    config.updatedArtifacts = (config.updatedArtifacts || []).concat(
      additionalFiles.updatedArtifacts
    );
    if (config.updatedArtifacts?.length) {
      logger.debug(
        {
          updatedArtifacts: config.updatedArtifacts.map((f) =>
            f.name === '|delete|' ? `${String(f.contents)} (delete)` : f.name
          ),
        },
        `Updated ${config.updatedArtifacts.length} lock files`
      );
    } else {
      logger.debug('No updated lock files in branch');
    }

    const { allowedPostUpgradeCommands } = getAdminConfig();

    if (
      /* Only run post-upgrade tasks if there are changes to package files... */
      (config.updatedPackageFiles?.length > 0 ||
        /* ... or changes to artifacts */
        config.updatedArtifacts?.length > 0) &&
      getAdminConfig().trustLevel === 'high' &&
      is.nonEmptyArray(allowedPostUpgradeCommands)
    ) {
<<<<<<< HEAD
      config.updatedArtifacts = await postUpgradeCommandExecutor(config);
=======
      for (const upgrade of config.upgrades) {
        addMeta({ dep: upgrade.depName });
        logger.trace(
          {
            tasks: upgrade.postUpgradeTasks,
            allowedCommands: allowedPostUpgradeCommands,
          },
          'Checking for post-upgrade tasks'
        );
        const commands = upgrade.postUpgradeTasks.commands || [];
        const fileFilters = upgrade.postUpgradeTasks.fileFilters || [];

        if (is.nonEmptyArray(commands)) {
          // Persist updated files in file system so any executed commands can see them
          for (const file of config.updatedPackageFiles.concat(
            config.updatedArtifacts
          )) {
            if (file.name !== '|delete|') {
              let contents;
              if (typeof file.contents === 'string') {
                contents = Buffer.from(file.contents);
              } else {
                contents = file.contents;
              }
              await writeLocalFile(file.name, contents);
            }
          }

          for (const cmd of commands) {
            if (
              allowedPostUpgradeCommands.some((pattern) =>
                regEx(pattern).test(cmd)
              )
            ) {
              try {
                const compiledCmd = allowPostUpgradeCommandTemplating
                  ? template.compile(cmd, upgrade)
                  : cmd;

                logger.debug(
                  { cmd: compiledCmd },
                  'Executing post-upgrade task'
                );
                const execResult = await exec(compiledCmd, {
                  cwd: config.localDir,
                });

                logger.debug(
                  { cmd: compiledCmd, ...execResult },
                  'Executed post-upgrade task'
                );
              } catch (error) {
                config.artifactErrors.push({
                  lockFile: upgrade.packageFile,
                  stderr: sanitize(error.message),
                });
              }
            } else {
              logger.warn(
                {
                  cmd,
                  allowedPostUpgradeCommands,
                },
                'Post-upgrade task did not match any on allowed list'
              );
              config.artifactErrors.push({
                lockFile: upgrade.packageFile,
                stderr: sanitize(
                  `Post-upgrade command '${cmd}' does not match allowed pattern${
                    allowedPostUpgradeCommands.length === 1 ? '' : 's'
                  } ${allowedPostUpgradeCommands
                    .map((x) => `'${x}'`)
                    .join(', ')}`
                ),
              });
            }
          }

          const status = await getRepoStatus();

          for (const relativePath of status.modified.concat(status.not_added)) {
            for (const pattern of fileFilters) {
              if (minimatch(relativePath, pattern)) {
                logger.debug(
                  { file: relativePath, pattern },
                  'Post-upgrade file saved'
                );
                const existingContent = await readLocalFile(relativePath);
                const existingUpdatedArtifacts = config.updatedArtifacts.find(
                  (ua) => ua.name === relativePath
                );
                if (existingUpdatedArtifacts) {
                  existingUpdatedArtifacts.contents = existingContent;
                } else {
                  config.updatedArtifacts.push({
                    name: relativePath,
                    contents: existingContent,
                  });
                }
                // If the file is deleted by a previous post-update command, remove the deletion from updatedArtifacts
                config.updatedArtifacts = config.updatedArtifacts.filter(
                  (ua) => ua.name !== '|delete|' || ua.contents !== relativePath
                );
              }
            }
          }

          for (const relativePath of status.deleted || []) {
            for (const pattern of fileFilters) {
              if (minimatch(relativePath, pattern)) {
                logger.debug(
                  { file: relativePath, pattern },
                  'Post-upgrade file removed'
                );
                config.updatedArtifacts.push({
                  name: '|delete|',
                  contents: relativePath,
                });
                // If the file is created or modified by a previous post-update command, remove the modification from updatedArtifacts
                config.updatedArtifacts = config.updatedArtifacts.filter(
                  (ua) => ua.name !== relativePath
                );
              }
            }
          }
        }
      }
>>>>>>> e7f90d50
    }

    removeMeta(['dep']);

    if (config.artifactErrors?.length) {
      if (config.releaseTimestamp) {
        logger.debug(`Branch timestamp: ` + config.releaseTimestamp);
        const releaseTimestamp = DateTime.fromISO(config.releaseTimestamp);
        if (releaseTimestamp.plus({ hours: 2 }) < DateTime.local()) {
          logger.debug(
            'PR is older than 2 hours, raise PR with lock file errors'
          );
        } else if (branchExists) {
          logger.debug(
            'PR is less than 2 hours old but branchExists so updating anyway'
          );
        } else {
          logger.debug(
            'PR is less than 2 hours old - raise error instead of PR'
          );
          throw new Error(MANAGER_LOCKFILE_ERROR);
        }
      } else {
        logger.debug('PR has no releaseTimestamp');
      }
    } else if (config.updatedArtifacts?.length && branchPr) {
      // If there are artifacts, no errors, and an existing PR then ensure any artifacts error comment is removed
      // istanbul ignore if
      if (getAdminConfig().dryRun) {
        logger.info(
          `DRY-RUN: Would ensure comment removal in PR #${branchPr.number}`
        );
      } else {
        // Remove artifacts error comment only if this run has successfully updated artifacts
        await platform.ensureCommentRemoval({
          number: branchPr.number,
          topic: artifactErrorTopic,
        });
      }
    }
    config.forceCommit =
      !!dependencyDashboardCheck ||
      config.rebaseRequested ||
      branchPr?.isConflicted;
    const commitSha = await commitFilesToBranch(config);
    // istanbul ignore if
    if (branchPr && platform.refreshPr) {
      await platform.refreshPr(branchPr.number);
    }
    if (!commitSha && !branchExists) {
      return ProcessBranchResult.NoWork;
    }
    if (commitSha) {
      const action = branchExists ? 'updated' : 'created';
      logger.info({ commitSha }, `Branch ${action}`);
    }
    // Set branch statuses
    await setStability(config);

    // break if we pushed a new commit because status check are pretty sure pending but maybe not reported yet
    if (
      !dependencyDashboardCheck &&
      !config.rebaseRequested &&
      commitSha &&
      (config.requiredStatusChecks?.length || config.prCreation !== 'immediate')
    ) {
      logger.debug({ commitSha }, `Branch status pending`);
      return ProcessBranchResult.Pending;
    }

    // Try to automerge branch and finish if successful, but only if branch already existed before this run
    if (branchExists || !config.requiredStatusChecks) {
      const mergeStatus = await tryBranchAutomerge(config);
      logger.debug(`mergeStatus=${mergeStatus}`);
      if (mergeStatus === 'automerged') {
        await deleteBranchSilently(config.branchName);
        logger.debug('Branch is automerged - returning');
        return ProcessBranchResult.Automerged;
      }
      if (
        mergeStatus === 'automerge aborted - PR exists' ||
        mergeStatus === 'branch status error' ||
        mergeStatus === 'failed'
      ) {
        logger.debug({ mergeStatus }, 'Branch automerge not possible');
        config.forcePr = true;
        config.branchAutomergeFailureMessage = mergeStatus;
      }
    }
  } catch (err) /* istanbul ignore next */ {
    if (err.statusCode === 404) {
      logger.debug({ err }, 'Received a 404 error - aborting run');
      throw new Error(REPOSITORY_CHANGED);
    }
    if (err.message === PLATFORM_RATE_LIMIT_EXCEEDED) {
      logger.debug('Passing rate-limit-exceeded error up');
      throw err;
    }
    if (err.message === REPOSITORY_CHANGED) {
      logger.debug('Passing repository-changed error up');
      throw err;
    }
    if (err.message?.startsWith('remote: Invalid username or password')) {
      logger.debug('Throwing bad credentials');
      throw new Error(PLATFORM_BAD_CREDENTIALS);
    }
    if (
      err.message?.startsWith(
        'ssh_exchange_identification: Connection closed by remote host'
      )
    ) {
      logger.debug('Throwing bad credentials');
      throw new Error(PLATFORM_BAD_CREDENTIALS);
    }
    if (err.message === PLATFORM_BAD_CREDENTIALS) {
      logger.debug('Passing bad-credentials error up');
      throw err;
    }
    if (err.message === PLATFORM_INTEGRATION_UNAUTHORIZED) {
      logger.debug('Passing integration-unauthorized error up');
      throw err;
    }
    if (err.message === MANAGER_LOCKFILE_ERROR) {
      logger.debug('Passing lockfile-error up');
      throw err;
    }
    if (err.message?.includes('space left on device')) {
      throw new Error(SYSTEM_INSUFFICIENT_DISK_SPACE);
    }
    if (err.message === SYSTEM_INSUFFICIENT_DISK_SPACE) {
      logger.debug('Passing disk-space error up');
      throw err;
    }
    if (err.message.startsWith('Resource not accessible by integration')) {
      logger.debug('Passing 403 error up');
      throw err;
    }
    if (err.message === WORKER_FILE_UPDATE_FAILED) {
      logger.warn('Error updating branch: update failure');
    } else if (err.message.startsWith('bundler-')) {
      // we have already warned inside the bundler artifacts error handling, so just return
      return ProcessBranchResult.Error;
    } else if (
      err.messagee &&
      err.message.includes('fatal: Authentication failed')
    ) {
      throw new Error(PLATFORM_AUTHENTICATION_ERROR);
    } else if (err.message?.includes('fatal: bad revision')) {
      logger.debug({ err }, 'Aborting job due to bad revision error');
      throw new Error(REPOSITORY_CHANGED);
    } else if (err.message === CONFIG_VALIDATION) {
      logger.debug('Passing config validation error up');
      throw err;
    } else if (err.message === TEMPORARY_ERROR) {
      logger.debug('Passing TEMPORARY_ERROR error up');
      throw err;
    } else if (!(err instanceof ExternalHostError)) {
      logger.warn({ err }, `Error updating branch`);
    }
    // Don't throw here - we don't want to stop the other renovations
    return ProcessBranchResult.Error;
  }
  try {
    logger.debug('Ensuring PR');
    logger.debug(
      `There are ${config.errors.length} errors and ${config.warnings.length} warnings`
    );
    const { prResult: result, pr } = await ensurePr(config);
    if (result === PrResult.LimitReached && !config.isVulnerabilityAlert) {
      logger.debug('Reached PR limit - skipping PR creation');
      return ProcessBranchResult.PrLimitReached;
    }
    // TODO: ensurePr should check for automerge itself
    if (result === PrResult.AwaitingApproval) {
      return ProcessBranchResult.NeedsPrApproval;
    }
    if (
      result === PrResult.AwaitingGreenBranch ||
      result === PrResult.AwaitingNotPending
    ) {
      return ProcessBranchResult.Pending;
    }
    if (pr) {
      if (config.artifactErrors?.length) {
        logger.warn(
          { artifactErrors: config.artifactErrors },
          'artifactErrors'
        );
        let content = `Renovate failed to update `;
        content +=
          config.artifactErrors.length > 1 ? 'artifacts' : 'an artifact';
        content +=
          ' related to this branch. You probably do not want to merge this PR as-is.';
        content += emojify(
          `\n\n:recycle: Renovate will retry this branch, including artifacts, only when one of the following happens:\n\n`
        );
        content +=
          ' - any of the package files in this branch needs updating, or \n';
        content += ' - the branch becomes conflicted, or\n';
        content +=
          ' - you check the rebase/retry checkbox if found above, or\n';
        content +=
          ' - you rename this PR\'s title to start with "rebase!" to trigger it manually';
        content += '\n\nThe artifact failure details are included below:\n\n';
        config.artifactErrors.forEach((error) => {
          content += `##### File name: ${error.lockFile}\n\n`;
          content += `\`\`\`\n${error.stderr}\n\`\`\`\n\n`;
        });
        content = platform.massageMarkdown(content);
        if (
          !(
            config.suppressNotifications.includes('artifactErrors') ||
            config.suppressNotifications.includes('lockFileErrors')
          )
        ) {
          if (getAdminConfig().dryRun) {
            logger.info(
              `DRY-RUN: Would ensure lock file error comment in PR #${pr.number}`
            );
          } else {
            await platform.ensureComment({
              number: pr.number,
              topic: artifactErrorTopic,
              content,
            });
          }
        }
        const context = `renovate/artifacts`;
        const description = 'Artifact file update failure';
        const state = BranchStatus.red;
        const existingState = await platform.getBranchStatusCheck(
          config.branchName,
          context
        );
        // Check if state needs setting
        if (existingState !== state) {
          logger.debug(`Updating status check state to failed`);
          if (getAdminConfig().dryRun) {
            logger.info(
              'DRY-RUN: Would set branch status in ' + config.branchName
            );
          } else {
            await platform.setBranchStatus({
              branchName: config.branchName,
              context,
              description,
              state,
            });
          }
        }
      } else {
        const prAutomerged = await checkAutoMerge(pr, config);
        if (prAutomerged && config.automergeType !== 'pr-comment') {
          await deleteBranchSilently(config.branchName);
          return ProcessBranchResult.Automerged;
        }
      }
    }
  } catch (err) /* istanbul ignore next */ {
    if (
      err instanceof ExternalHostError ||
      [PLATFORM_RATE_LIMIT_EXCEEDED, REPOSITORY_CHANGED].includes(err.message)
    ) {
      logger.debug('Passing PR error up');
      throw err;
    }
    // Otherwise don't throw here - we don't want to stop the other renovations
    logger.error({ err }, `Error ensuring PR: ${String(err.message)}`);
  }
  if (!branchExists) {
    return ProcessBranchResult.PrCreated;
  }
  return ProcessBranchResult.Done;
}<|MERGE_RESOLUTION|>--- conflicted
+++ resolved
@@ -27,12 +27,6 @@
   branchExists as gitBranchExists,
   isBranchModified,
 } from '../../util/git';
-<<<<<<< HEAD
-=======
-import { regEx } from '../../util/regex';
-import { sanitize } from '../../util/sanitize';
-import * as template from '../../util/template';
->>>>>>> e7f90d50
 import { Limit, isLimitReached } from '../global/limits';
 import { checkAutoMerge, ensurePr, getPlatformPrOptions } from '../pr';
 import { BranchConfig, PrResult, ProcessBranchResult } from '../types';
@@ -360,137 +354,7 @@
       getAdminConfig().trustLevel === 'high' &&
       is.nonEmptyArray(allowedPostUpgradeCommands)
     ) {
-<<<<<<< HEAD
       config.updatedArtifacts = await postUpgradeCommandExecutor(config);
-=======
-      for (const upgrade of config.upgrades) {
-        addMeta({ dep: upgrade.depName });
-        logger.trace(
-          {
-            tasks: upgrade.postUpgradeTasks,
-            allowedCommands: allowedPostUpgradeCommands,
-          },
-          'Checking for post-upgrade tasks'
-        );
-        const commands = upgrade.postUpgradeTasks.commands || [];
-        const fileFilters = upgrade.postUpgradeTasks.fileFilters || [];
-
-        if (is.nonEmptyArray(commands)) {
-          // Persist updated files in file system so any executed commands can see them
-          for (const file of config.updatedPackageFiles.concat(
-            config.updatedArtifacts
-          )) {
-            if (file.name !== '|delete|') {
-              let contents;
-              if (typeof file.contents === 'string') {
-                contents = Buffer.from(file.contents);
-              } else {
-                contents = file.contents;
-              }
-              await writeLocalFile(file.name, contents);
-            }
-          }
-
-          for (const cmd of commands) {
-            if (
-              allowedPostUpgradeCommands.some((pattern) =>
-                regEx(pattern).test(cmd)
-              )
-            ) {
-              try {
-                const compiledCmd = allowPostUpgradeCommandTemplating
-                  ? template.compile(cmd, upgrade)
-                  : cmd;
-
-                logger.debug(
-                  { cmd: compiledCmd },
-                  'Executing post-upgrade task'
-                );
-                const execResult = await exec(compiledCmd, {
-                  cwd: config.localDir,
-                });
-
-                logger.debug(
-                  { cmd: compiledCmd, ...execResult },
-                  'Executed post-upgrade task'
-                );
-              } catch (error) {
-                config.artifactErrors.push({
-                  lockFile: upgrade.packageFile,
-                  stderr: sanitize(error.message),
-                });
-              }
-            } else {
-              logger.warn(
-                {
-                  cmd,
-                  allowedPostUpgradeCommands,
-                },
-                'Post-upgrade task did not match any on allowed list'
-              );
-              config.artifactErrors.push({
-                lockFile: upgrade.packageFile,
-                stderr: sanitize(
-                  `Post-upgrade command '${cmd}' does not match allowed pattern${
-                    allowedPostUpgradeCommands.length === 1 ? '' : 's'
-                  } ${allowedPostUpgradeCommands
-                    .map((x) => `'${x}'`)
-                    .join(', ')}`
-                ),
-              });
-            }
-          }
-
-          const status = await getRepoStatus();
-
-          for (const relativePath of status.modified.concat(status.not_added)) {
-            for (const pattern of fileFilters) {
-              if (minimatch(relativePath, pattern)) {
-                logger.debug(
-                  { file: relativePath, pattern },
-                  'Post-upgrade file saved'
-                );
-                const existingContent = await readLocalFile(relativePath);
-                const existingUpdatedArtifacts = config.updatedArtifacts.find(
-                  (ua) => ua.name === relativePath
-                );
-                if (existingUpdatedArtifacts) {
-                  existingUpdatedArtifacts.contents = existingContent;
-                } else {
-                  config.updatedArtifacts.push({
-                    name: relativePath,
-                    contents: existingContent,
-                  });
-                }
-                // If the file is deleted by a previous post-update command, remove the deletion from updatedArtifacts
-                config.updatedArtifacts = config.updatedArtifacts.filter(
-                  (ua) => ua.name !== '|delete|' || ua.contents !== relativePath
-                );
-              }
-            }
-          }
-
-          for (const relativePath of status.deleted || []) {
-            for (const pattern of fileFilters) {
-              if (minimatch(relativePath, pattern)) {
-                logger.debug(
-                  { file: relativePath, pattern },
-                  'Post-upgrade file removed'
-                );
-                config.updatedArtifacts.push({
-                  name: '|delete|',
-                  contents: relativePath,
-                });
-                // If the file is created or modified by a previous post-update command, remove the modification from updatedArtifacts
-                config.updatedArtifacts = config.updatedArtifacts.filter(
-                  (ua) => ua.name !== relativePath
-                );
-              }
-            }
-          }
-        }
-      }
->>>>>>> e7f90d50
     }
 
     removeMeta(['dep']);
